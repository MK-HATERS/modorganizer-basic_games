import os

import mobase

from ..basic_features import BasicGameSaveGameInfo
from ..basic_game import BasicGame


class DAOriginsGame(BasicGame):

    Name = "Dragon Age Origins Support Plugin"
    Author = "Patchier"
    Version = "1.1.1"

    GameName = "Dragon Age: Origins"
    GameShortName = "dragonage"
    GameBinary = r"bin_ship\DAOrigins.exe"
    GameDataPath = r"%DOCUMENTS%\BioWare\Dragon Age\packages\core\override"
    GameSavesDirectory = r"%DOCUMENTS%\BioWare\Dragon Age\Characters"
    GameSaveExtension = "das"
    GameSteamId = [17450, 47810]
    GameGogId = 1949616134
<<<<<<< HEAD
    GameEaDesktopId = [70377, 70843]
=======
    GameSupportURL = (
        r"https://github.com/ModOrganizer2/modorganizer-basic_games/wiki/"
        "Game:-Dragon-Age:-Origins"
    )
>>>>>>> 42aef8de

    def init(self, organizer: mobase.IOrganizer):
        super().init(organizer)
        self._featureMap[mobase.SaveGameInfo] = BasicGameSaveGameInfo(
            lambda s: os.path.split(s)[0] + "/screen.dds"
        )
        return True
<|MERGE_RESOLUTION|>--- conflicted
+++ resolved
@@ -1,37 +1,34 @@
-import os
-
-import mobase
-
-from ..basic_features import BasicGameSaveGameInfo
-from ..basic_game import BasicGame
-
-
-class DAOriginsGame(BasicGame):
-
-    Name = "Dragon Age Origins Support Plugin"
-    Author = "Patchier"
-    Version = "1.1.1"
-
-    GameName = "Dragon Age: Origins"
-    GameShortName = "dragonage"
-    GameBinary = r"bin_ship\DAOrigins.exe"
-    GameDataPath = r"%DOCUMENTS%\BioWare\Dragon Age\packages\core\override"
-    GameSavesDirectory = r"%DOCUMENTS%\BioWare\Dragon Age\Characters"
-    GameSaveExtension = "das"
-    GameSteamId = [17450, 47810]
-    GameGogId = 1949616134
-<<<<<<< HEAD
-    GameEaDesktopId = [70377, 70843]
-=======
-    GameSupportURL = (
-        r"https://github.com/ModOrganizer2/modorganizer-basic_games/wiki/"
-        "Game:-Dragon-Age:-Origins"
-    )
->>>>>>> 42aef8de
-
-    def init(self, organizer: mobase.IOrganizer):
-        super().init(organizer)
-        self._featureMap[mobase.SaveGameInfo] = BasicGameSaveGameInfo(
-            lambda s: os.path.split(s)[0] + "/screen.dds"
-        )
-        return True
+import os
+
+import mobase
+
+from ..basic_features import BasicGameSaveGameInfo
+from ..basic_game import BasicGame
+
+
+class DAOriginsGame(BasicGame):
+
+    Name = "Dragon Age Origins Support Plugin"
+    Author = "Patchier"
+    Version = "1.1.1"
+
+    GameName = "Dragon Age: Origins"
+    GameShortName = "dragonage"
+    GameBinary = r"bin_ship\DAOrigins.exe"
+    GameDataPath = r"%DOCUMENTS%\BioWare\Dragon Age\packages\core\override"
+    GameSavesDirectory = r"%DOCUMENTS%\BioWare\Dragon Age\Characters"
+    GameSaveExtension = "das"
+    GameSteamId = [17450, 47810]
+    GameGogId = 1949616134
+    GameEaDesktopId = [70377, 70843]
+    GameSupportURL = (
+        r"https://github.com/ModOrganizer2/modorganizer-basic_games/wiki/"
+        "Game:-Dragon-Age:-Origins"
+    )
+
+    def init(self, organizer: mobase.IOrganizer):
+        super().init(organizer)
+        self._featureMap[mobase.SaveGameInfo] = BasicGameSaveGameInfo(
+            lambda s: os.path.split(s)[0] + "/screen.dds"
+        )
+        return True